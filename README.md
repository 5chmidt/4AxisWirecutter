--- conflicted
+++ resolved
@@ -9,16 +9,12 @@
 For the time being, the best way to ensure toolpaths generate correctly is to draw objects in Rhino on the origin.
 
 <h2>Change Log</h2>
-<<<<<<< HEAD
-
 2/26/20 - Resolved issue with toolpathing core, that would skip half of the drive curves is specific situations.
-
-=======
+</p>
 2/22/20 - Added method to import/export an xml file containing all the settings and drive curves from a toolpath setup.
 </p>
 2/22/20 - Added a properties tab which allows for feed/speed settings to be changed/viewed before being added to the gcode file.
 </p>
->>>>>>> b3226919
 2/8/20 - RESOLVED - When creating multi-line toolpaths.
 Where the start of the first curve is not the end of the second curve, the g-code is missing the last line of the first curve.
 This is causing the machine to begin jogging to the next toolpath prior to finishing the first cut in its entirity.
